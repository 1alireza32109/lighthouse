# Summary

* [Introduction](./intro.md)
* [Become a Testnet Validator](./testnet-validator.md)
* [Installation](./installation.md)
<<<<<<< HEAD
=======
    * [System Requirements](./system-requirements.md)
>>>>>>> 3b405f10
    * [Pre-Built Binaries](./installation-binaries.md)
    * [Docker](./docker.md)
    * [Build from Source](./installation-source.md)
    * [Raspberry Pi 4](./pi.md)
    * [Cross-Compiling](./cross-compiling.md)
* [Key Management](./key-management.md)
    * [Create a wallet](./wallet-create.md)
    * [Create a validator](./validator-create.md)
    * [Key recovery](./key-recovery.md)
* [Validator Management](./validator-management.md)
	* [Importing from the Eth2 Launchpad](./validator-import-launchpad.md)
    * [Slashing Protection](./slashing-protection.md)
    * [Voluntary Exits](./voluntary-exit.md)
* [APIs](./api.md)
	* [Beacon Node API](./api-bn.md)
		* [/lighthouse](./api-lighthouse.md)
    		* [Validator Inclusion APIs](./validator-inclusion.md)
	* [Validator Client API](./api-vc.md)
		* [Endpoints](./api-vc-endpoints.md)
		* [Authorization Header](./api-vc-auth-header.md)
		* [Signature Header](./api-vc-sig-header.md)
	* [Prometheus Metrics](./advanced_metrics.md)
* [Advanced Usage](./advanced.md)
    * [Database Configuration](./advanced_database.md)
	* [Local Testnets](./local-testnets.md)
    * [Advanced Networking](./advanced_networking.md)
* [Contributing](./contributing.md)
	* [Development Environment](./setup.md)
* [FAQs](./faq.md)<|MERGE_RESOLUTION|>--- conflicted
+++ resolved
@@ -3,10 +3,7 @@
 * [Introduction](./intro.md)
 * [Become a Testnet Validator](./testnet-validator.md)
 * [Installation](./installation.md)
-<<<<<<< HEAD
-=======
     * [System Requirements](./system-requirements.md)
->>>>>>> 3b405f10
     * [Pre-Built Binaries](./installation-binaries.md)
     * [Docker](./docker.md)
     * [Build from Source](./installation-source.md)
