# 📦 Installation

Lighthouse runs on Linux, macOS, and Windows (via [WSL][] only).

There are three core methods to obtain the Lighthouse application:

- [Pre-built binaries](./installation-binaries.md).
- [Docker images](./docker.md).
- [Building from source](./installation-source.md).

Additionally, there are two extra guides for specific uses:

- [Rapsberry Pi 4 guide](./pi.md).
- [Cross-compiling guide for developers](./cross-compiling.md).
<<<<<<< HEAD
=======

## Minimum System Requirements

* Dual-core CPU, 2015 or newer
* 8 GB RAM
* 128 GB solid state storage
* 10 Mb/s download, 5 Mb/s upload broadband connection

For more information see [System Requirements](./system-requirements.md).
>>>>>>> 3b405f10

[WSL]: https://docs.microsoft.com/en-us/windows/wsl/about<|MERGE_RESOLUTION|>--- conflicted
+++ resolved
@@ -12,8 +12,6 @@
 
 - [Rapsberry Pi 4 guide](./pi.md).
 - [Cross-compiling guide for developers](./cross-compiling.md).
-<<<<<<< HEAD
-=======
 
 ## Minimum System Requirements
 
@@ -23,6 +21,5 @@
 * 10 Mb/s download, 5 Mb/s upload broadband connection
 
 For more information see [System Requirements](./system-requirements.md).
->>>>>>> 3b405f10
 
 [WSL]: https://docs.microsoft.com/en-us/windows/wsl/about